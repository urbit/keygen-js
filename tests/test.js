import {
  argon2u,
  fullWalletFromTicket,
  childNodeFromSeed,
  childSeedFromSeed,
  walletFromSeed,
  urbitKeysFromSeed,
  shardWallet,
  combine,
  _buf2hex,
  _hex2buf,
  _shard,
  _combine,
  _shardBuffer,
  _combineBuffer
} from '../src/index'

test('argon2u', async () => {
  let res = await argon2u({
    entropy: 'password123',
    seedSize: 64,
  })
  expect(res).toBeDefined();
})

test('child seed from seed', async () => {
  let res = await childSeedFromSeed({
    seed: 'some seed',
    type: 'type',
    revision: 0
  });
  expect(_buf2hex(res)).toBe('b150354a72552c9efd');
  //
  res = await childSeedFromSeed({
    seed: 'some seed!',
    type: 'type',
    revision: 0
  });
  expect(_buf2hex(res)).toBe('d613009d343cfc90b471');
  //
  res = await childSeedFromSeed({
    seed: 'some seed',
    type: 'type',
    revision: 0,
    ship: 2
  });
  expect(_buf2hex(res)).toBe('b50817d05c920fa6b3');
  //
  let res2 = await childSeedFromSeed({
    seed: 'some seed',
    type: 'type',
    revision: 0,
    ship: 2,
    password: ''
  });
  expect(res2).toEqual(res);
  //
  res = await childSeedFromSeed({
    seed: 'some seed',
    type: 'type',
    revision: 0,
    ship: 2,
    password: 'pass'
  });
  expect(_buf2hex(res)).toBe('8ccb09374028018690');
});

test('wallet from seed', async () => {
  let res = await walletFromSeed('some seed');
  expect(res).toEqual({
    public: '02bb80a59fd51ed853285f3b7738b4542f619a52819a04680e5f36c4d76547eec9',
    private: '733fce1a6a6dc99641590a454532298423c2c65f0df30ca070698d92df55196e',
    chain: 'ef2ccb72ef656cef2256d5fb0a43bbfab04ced88366876580e34e4e57c96c48c'
  });
  //
  let res2 = await walletFromSeed('some seed', '');
  expect(res2).toEqual(res);
  //
  res = await walletFromSeed('some seed', 'pass');
  expect(res).toEqual({
    public: '0201239b9f2b940f7ce29d19633f66bcdd46ddb647812921562aa1e402584cb0a6',
    private: 'f551b64d202e4749d86953d4aa2ee5252093fb335853104bfdd44360c3b95032',
    chain: 'd3ad3620177f98d600c173a30b9a57074dede600ded508b487f29359c684c3dc'
  });
});

test('child node from seed', async () => {
  let res = await childNodeFromSeed({
    seed: 'some seed',
    type: 'type',
    revision: 0
  });
  expect(res.meta).toEqual({type: 'type', revision: 0, ship: null});
  expect(res.seed).toBe('b150354a72552c9efd');
  expect(res.keys).toEqual({
    public: '03e68b2b5410be60afa3a28de9815c9357bfada54baf9aa75e8544cc98ac9b0a0b',
    private: '2a3d0c6fcb30168546e4dc86e03ac09f6740f5e1f687a78efcd8a81b233b161f',
    chain: 'cb7a53bce7d0329b3bede0c3acb39d05e0001acf53d9904492b00b3a575cb03a'
  });
  //
  res = await childNodeFromSeed({
    seed: 'some seed',
    type: 'type',
    revision: 0,
    ship: 2,
    password: 'pass'
  });
  expect(res.meta).toEqual({type: 'type', revision: 0, ship: 2});
  expect(res.seed).toBe('8ccb09374028018690');
  expect(res.keys).toEqual({
    public: '031d0aa7c921fe64db6bba7bfeca1ba522960602d18909976d349110856634d779',
    private: 'cce1477c8039b14bf995f68ef640e3ead75dbdc762507dc63c61d1963d654d13',
    chain: '5d20c3a604709b932dc7a6298f37bdc713d64e65f1756e17b4624be601baf379'
  });
});

test('urbit keys from seed', async () => {
  let seed = Buffer.from('some seed');
  let res = urbitKeysFromSeed(seed, Buffer.from(''));
  expect(res.crypt).toEqual({
    private: '15ef9b020606faf25dd4b622d34a5f2ba83e3498f78e35c6d256379f4871391e',
    public: '220c0db4f436d2532f0fddb56555bf6926d6bcfb073d790b8f1e9c4258ebb43e'
  });
  expect(res.auth).toEqual({
    private: 'fd816b63558f3f4ee5eafedbabe56293ee1f64e837f081724bfdd47d6e4b9815',
    public: 'bbba375a6dd28dc9e44d6a98c75edeb699c10d78e92ccad78c892efa2466c666'
  });
  //
  res = urbitKeysFromSeed(seed, Buffer.from('pass'));
  expect(res.crypt).toEqual({
    private: 'e3ec05249eaaffbfca918dd9048a03656b68e5685f9a2452850917e2b34996ed',
    public: 'edb31a2d442b50d37983ac06ab7c5d976a71eca84ed16573bf6e258b082ea9f9'
  });
  expect(res.auth).toEqual({
    private: '5dee3371f15af6dfdd4c8c50037c3f3350e26440af3257ed62f9da9445e9946b',
    public: '9b4931daf2c0cccd34df0772f70eaaa9b5b341c46e1a8cbf063b7cdd25917e13'
  });
});

test('full wallet from ticket, no boot', async () => {
  const ticket = Buffer.from('my awesome urbit ticket, i am so lucky');
  const seedSize = 16;

  const config = {
    ticket: ticket,
    seedSize: seedSize,
    ships: [1],
    boot: false,
  };

  const seed = await argon2u(ticket, seedSize)
  const wallet = await fullWalletFromTicket(config);

  expect(wallet.owner.seed).toEqual(seed.hashHex);
  expect(wallet.network).toEqual([])

  const hexTicket = _buf2hex(ticket)
  expect(wallet.ticket).toEqual(hexTicket)
});

test('full wallet from ticket, boot', async () => {
  const ticket = Buffer.from('my awesome urbit ticket, i am so lucky');
  const seedSize = 16;

  const config = {
    ticket: ticket,
    seedSize: seedSize,
    ships: [1],
    password: '',
    revisions: {},
    boot: true,
  };

  const res = await fullWalletFromTicket(config);
  expect(res.network).toEqual([{
    keys: {
      auth: {
        private: 'c519fb1687dc6d7db85feb50d92182a949d82a5b364d8524ecaf96466f81060f',
        public: '0e6897618be422b7c318a5587203a79625a3fd587043c2bca2e9c15d9763ac07'
      },
      crypt: {
        private: '14c82b023664de0f4d03487c3701b129b37c1fd06bd2af15caf7167c953ce1e3',
        public: '7a0be8acabf20ebee63f62595a2c38f0c6e1a69274532c3a125de1cc96479a75'
      }
    },
    meta: {
      revision: 0,
      ship: 1,
      type: "network"
    },
    seed: '80b602c7b70dafc88194ef3b6d156c7d0da3db121c523734c88fcc84d452d2ce'
  }]);
<<<<<<< HEAD

  const hexTicket = _buf2hex(ticket)
  expect(res.ticket).toEqual(hexTicket)
});
=======
});

test('sharding internals: buf2hex and hex2buf are inverses', async () => {
  const hex0 = 'dd0fa088041973131739a033dddc668ce692';
  const buf0 = _hex2buf(hex0);
  const inv0 = _buf2hex(buf0);
  expect(inv0).toEqual(hex0);

  const hex1 = '7468697320697320612074c3a97374';
  const buf1 = _hex2buf(hex1);
  const inv1 = _buf2hex(buf1);
  expect(inv1).toEqual(hex1);

  const buf2 = Buffer.from([54, 65, 105, 225, 146, 251, 171, 131,
                            56, 4, 132, 194, 99, 111, 78, 171]);
  const hex2 = _buf2hex(buf2);
  const inv2 = _hex2buf(hex2);
  expect(buf2).toEqual(inv2);
});

test('sharding internals: combineBuffer . shardBuffer ~ id', async () => {
  const arr0 = [54, 65, 105, 225, 146, 251, 171, 131,
                56, 4, 132, 194, 99, 111, 78, 171];

  const buf0 = Buffer.from(arr0);
  const shards0 = _shardBuffer(buf0);
  const combined0 = _combineBuffer(shards0);

  expect(combined0).toEqual(buf0);

  const arr1 = [ 8, 42, 39, 159, 26, 44, 25, 220, 244, 101, 101, 167, 204, 196,
                 51, 125, 117, 26, 6, 159, 145, 25, 68, 100, 41, 105, 157, 226,
                 154, 61, 19, 250 ];

  const buf1 = Buffer.from(arr1);
  const shards1 = _shardBuffer(buf1);
  const combined1 = _combineBuffer(shards1);

  expect(combined1).toEqual(buf1);
});

test('sharding internals: combine . shard ~ id', async () => {
  const original0 = '736f6d652073656564';
  let shards = _shard(original0);
  let slice0 = shards.slice(0, 2);
  let slice1 = shards.slice(1, 3);
  let slice2 = shards.slice(0, 1).concat(shards.slice(2, 3));
  let reconstructed = _combine(slice0)
  expect(reconstructed).toEqual(original0);
  reconstructed = _combine(slice1);
  expect(reconstructed).toEqual(original0);
  reconstructed = _combine(slice2);
  expect(reconstructed).toEqual(original0);

  const original1 = '544a22a7a9de737a1ed342cb1f03158314ecee7d364550daf27990cdacb9a7ea';
  shards = _shard(original1);
  slice0 = shards.slice(0, 2);
  slice1 = shards.slice(1, 3);
  slice2 = shards.slice(0, 1).concat(shards.slice(2, 3));
  reconstructed = _combine(slice0)
  expect(reconstructed).toEqual(original1);
  reconstructed = _combine(slice1);
  expect(reconstructed).toEqual(original1);
  reconstructed = _combine(slice2);
  expect(reconstructed).toEqual(original1);

  const original2 = '02bb80a59fd51ed853285f3b7738b4542f619a52819a04680e5f36c4d76547eec9'
  shards = _shard(original2);
  slice0 = shards.slice(0, 2);
  slice1 = shards.slice(1, 3);
  slice2 = shards.slice(0, 1).concat(shards.slice(2, 3));
  reconstructed = _combine(slice0)
  expect(reconstructed).toEqual(original2);
  reconstructed = _combine(slice1);
  expect(reconstructed).toEqual(original2);
  reconstructed = _combine(slice2);
  expect(reconstructed).toEqual(original2);

});

test('sharded wallet from seed', async () => {
  const config0 = {
    ownerSeed: Buffer.from('some seed'),
    ships: [1],
    password: '',
    revisions: {},
    boot: false
  };
  const original0 = '736f6d652073656564';
  let res = await fullWalletFromSeed(config0);
  let sharded = shardWallet(res).owner.seed;
  let slice0 = sharded.slice(0, 2);
  let slice1 = sharded.slice(1, 3);
  let slice2 = sharded.slice(0, 1).concat(sharded.slice(2, 3));
  let reconstructed = _combine(slice0);
  expect(reconstructed).toEqual(original0);
  reconstructed = _combine(slice1);
  expect(reconstructed).toEqual(original0);
  reconstructed = _combine(slice2);
  expect(reconstructed).toEqual(original0);

  const config1 = {
    ownerSeed: Buffer.from('a way longer seed, even longer than before!'),
    ships: [1, 10, 900000],
    password: 'foo',
    revisions: {},
    boot: true
  };
  const original1 = '6120776179206c6f6e67657220736565642c206576656e206c6f6e676572207468616e206265666f726521';
  res = await fullWalletFromSeed(config1);
  sharded = shardWallet(res).owner.seed;
  slice0 = sharded.slice(0, 2);
  slice1 = sharded.slice(1, 3);
  slice2 = sharded.slice(0, 1).concat(sharded.slice(2, 3));
  reconstructed = _combine(slice0);
  expect(reconstructed).toEqual(original1);
  reconstructed = _combine(slice1);
  expect(reconstructed).toEqual(original1);
  reconstructed = _combine(slice2);
  expect(reconstructed).toEqual(original1);
});
>>>>>>> 3d1c1c6d
<|MERGE_RESOLUTION|>--- conflicted
+++ resolved
@@ -190,12 +190,9 @@
     },
     seed: '80b602c7b70dafc88194ef3b6d156c7d0da3db121c523734c88fcc84d452d2ce'
   }]);
-<<<<<<< HEAD
 
   const hexTicket = _buf2hex(ticket)
   expect(res.ticket).toEqual(hexTicket)
-});
-=======
 });
 
 test('sharding internals: buf2hex and hex2buf are inverses', async () => {
@@ -317,4 +314,3 @@
   reconstructed = _combine(slice2);
   expect(reconstructed).toEqual(original1);
 });
->>>>>>> 3d1c1c6d
